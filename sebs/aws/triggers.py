import base64
import datetime
import json
from typing import Dict, Optional  # noqa

import requests

from sebs.aws.aws import AWS
from sebs.faas.function import ExecutionResult, Trigger


class LibraryTrigger(Trigger):
    def __init__(self, fname: str, deployment_client: Optional[AWS] = None):
        super().__init__()
        self.name = fname
        self._deployment_client = deployment_client

    @staticmethod
    def typename() -> str:
        return "AWS.LibraryTrigger"

    @property
    def deployment_client(self) -> AWS:
        assert self._deployment_client
        return self._deployment_client

    @deployment_client.setter
    def deployment_client(self, deployment_client: AWS):
        self._deployment_client = deployment_client

    @staticmethod
    def trigger_type() -> Trigger.TriggerType:
        return Trigger.TriggerType.LIBRARY

    def sync_invoke(self, payload: dict) -> ExecutionResult:

        self.logging.info(f"Invoke function {self.name}")

        serialized_payload = json.dumps(payload).encode("utf-8")
        client = self.deployment_client.get_lambda_client()
        begin = datetime.datetime.now()
        ret = client.invoke(
            FunctionName=self.name, Payload=serialized_payload, LogType="Tail"
        )
        end = datetime.datetime.now()

<<<<<<< HEAD
        aws_result = ExecutionResult.from_times(begin, end)
=======
        import math

        start_time = math.floor(datetime.datetime.timestamp(begin)) - 1
        end_time = math.ceil(datetime.datetime.timestamp(end)) + 1
        aws_result = ExecutionResult(begin, end)
>>>>>>> dc314143
        if ret["StatusCode"] != 200:
            self.logging.error("Invocation of {} failed!".format(self.name))
            self.logging.error("Input: {}".format(serialized_payload.decode("utf-8")))
            self.deployment_client.get_invocation_error(
                function_name=self.name, start_time=start_time, end_time=end_time
            )
            aws_result.stats.failure = True
            return aws_result
        if "FunctionError" in ret:
            self.logging.error("Invocation of {} failed!".format(self.name))
            self.logging.error("Input: {}".format(serialized_payload.decode("utf-8")))
            self.deployment_client.get_invocation_error(
                function_name=self.name, start_time=start_time, end_time=end_time
            )
            aws_result.stats.failure = True
            return aws_result
        self.logging.info(f"Invoke of function {self.name} was successful")
        log = base64.b64decode(ret["LogResult"])
        function_output = json.loads(ret["Payload"].read().decode("utf-8"))

        # AWS-specific parsing
        AWS.parse_aws_report(log.decode("utf-8"), aws_result)
        # General benchmark output parsing
        # For some reason, the body is dict for NodeJS but a serialized JSON for Python
        if isinstance(function_output["body"], dict):
            aws_result.parse_benchmark_output(function_output["body"])
        else:
            aws_result.parse_benchmark_output(json.loads(function_output["body"]))
        return aws_result

    def async_invoke(self, payload: dict):

        serialized_payload = json.dumps(payload).encode("utf-8")
        client = self.deployment_client.get_lambda_client()
        ret = client.invoke(
            FunctionName=self.name,
            InvocationType="Event",
            Payload=serialized_payload,
            LogType="Tail",
        )
        if ret["StatusCode"] != 202:
            self.logging.error("Async invocation of {} failed!".format(self.name))
            self.logging.error("Input: {}".format(serialized_payload.decode("utf-8")))
            raise RuntimeError()
        return ret

    def serialize(self) -> dict:
        return {"type": "Library", "name": self.name}

    @staticmethod
    def deserialize(obj: dict) -> Trigger:
        return LibraryTrigger(obj["name"])


class HTTPTrigger(Trigger):
    def __init__(self, url: str, api_id: str):
        super().__init__()
        self.url = url
        self.api_id = api_id

    @staticmethod
    def typename() -> str:
        return "AWS.HTTPTrigger"

    @staticmethod
    def trigger_type() -> Trigger.TriggerType:
        return Trigger.TriggerType.HTTP

    def sync_invoke(self, payload: dict) -> ExecutionResult:

        self.logging.info(f"Invoke function {self.url}")
        begin = datetime.datetime.now()
        ret = requests.request(method="POST", url=self.url, json=payload)
        end = datetime.datetime.now()

        if ret.status_code != 200:
            self.logging.error("Invocation on URL {} failed!".format(self.url))
            self.logging.error("Input: {}".format(payload))
            self.logging.error("Output: {}".format(ret.json()))
            raise RuntimeError("Failed synchronous invocation of AWS Lambda function!")

        self.logging.info(f"Invoke of function was successful")
        output = ret.json()
        result = ExecutionResult(begin, end)
        result.request_id = output["request_id"]
        # General benchmark output parsing
        result.parse_benchmark_output(output)
        return result

    def async_invoke(self, payload: dict) -> ExecutionResult:
        pass

    def serialize(self) -> dict:
        return {"type": "HTTP", "url": self.url, "api-id": self.api_id}

    @staticmethod
    def deserialize(obj: dict) -> Trigger:
        return HTTPTrigger(obj["url"], obj["api-id"])<|MERGE_RESOLUTION|>--- conflicted
+++ resolved
@@ -44,15 +44,11 @@
         )
         end = datetime.datetime.now()
 
-<<<<<<< HEAD
-        aws_result = ExecutionResult.from_times(begin, end)
-=======
         import math
 
         start_time = math.floor(datetime.datetime.timestamp(begin)) - 1
         end_time = math.ceil(datetime.datetime.timestamp(end)) + 1
         aws_result = ExecutionResult(begin, end)
->>>>>>> dc314143
         if ret["StatusCode"] != 200:
             self.logging.error("Invocation of {} failed!".format(self.name))
             self.logging.error("Input: {}".format(serialized_payload.decode("utf-8")))
