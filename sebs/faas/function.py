from abc import ABC
from abc import abstractmethod
from datetime import datetime, timedelta
from enum import Enum
from typing import List, Optional  # noqa


"""
    Times are reported in microseconds.
"""


class ExecutionTimes:

    client: int
    provider: int
    benchmark: int

    def __init__(self):
        self.client = 0
        self.provider = 0
        self.benchmark = 0


class ExecutionStats:

    memory_used: Optional[float]
    init_time_reported: Optional[int]
    init_time_measured: int
    cold_start: bool
    failure: bool

    def __init__(self):
        self.memory_used = None
        self.init_time_reported = None
        self.init_time_measured = 0
        self.cold_start = False
        self.failure = False


class ExecutionBilling:

    _memory: Optional[int]
    _billed_time: Optional[int]
    _gb_seconds: int

    def __init__(self):
        self.memory = None
        self.billed_time = None
        self.gb_seconds = 0

    @property
    def memory(self) -> Optional[int]:
        return self._memory

    @memory.setter
    def memory(self, val: int):
        self._memory = val

    @property
    def billed_time(self) -> Optional[int]:
        return self._billed_time

    @billed_time.setter
    def billed_time(self, val: int):
        self._billed_time = val

    @property
    def gb_seconds(self) -> int:
        return self._gb_seconds

    @gb_seconds.setter
    def gb_seconds(self, val: int):
        self._gb_seconds = val


class ExecutionResult:

    output: dict
    request_id: str
    times: ExecutionTimes
    stats: ExecutionStats
    billing: ExecutionBilling

    def __init__(self, client_time_begin: datetime, client_time_end: datetime):
        self.output = {}
        self.request_id = ""
        self.times = ExecutionTimes()
        self.times.client = int(
            (client_time_end - client_time_begin) / timedelta(microseconds=1)
        )
        self.stats = ExecutionStats()
        self.billing = ExecutionBilling()

    def parse_benchmark_output(self, output: dict):
        self.output = output
        self.stats.cold_start = self.output["is_cold"]
        self.times.benchmark = int(
            (
                datetime.fromtimestamp(float(self.output["end"]))
                - datetime.fromtimestamp(float(self.output["begin"]))
            )
            / timedelta(microseconds=1)
        )


"""
    Function trigger and implementation of invocation.

    FIXME: implement a generic HTTP invocation and specialize input and output
    processing in classes.
"""


class Trigger(ABC):
    class TriggerType(Enum):
        HTTP = 0
        LIBRARY = 1
        STORAGE = 2

    # FIXME: 3.7+, future annotations
    @staticmethod
    @abstractmethod
    def trigger_type() -> "Trigger.TriggerType":
        pass

    @abstractmethod
    def sync_invoke(self, payload: dict) -> ExecutionResult:
        pass

    @abstractmethod
    def async_invoke(self, payload: dict) -> ExecutionResult:
        pass

    @abstractmethod
    def serialize(self) -> dict:
        pass

<<<<<<< HEAD
=======
    @staticmethod
    def deserialize(cached_config: dict) -> "Trigger":
        pass


>>>>>>> 03de569b
"""
    Abstraction base class for FaaS function. Contains a list of associated triggers
    and might implement non-trigger execution if supported by the SDK.
    Example: direct function invocation through AWS boto3 SDK.
"""


class Function:

    def __init__(self, name: str, code_hash: str):
        self._name = name
        self._code_package_hash = code_hash
        self._triggers: List[Trigger] = []

    @property
    def name(self):
        return self._name

    @property
    def code_package_hash(self):
        return self._code_package_hash

    @code_package_hash.setter
    def code_package_hash(self, new_hash: str):
        self._code_package_hash = new_hash

    @property
    def triggers(self) -> List[Trigger]:
        return self._triggers

    def add_trigger(self, trigger: Trigger):
        self._triggers.append(trigger)

    def serialize(self) -> dict:
        return {
            "name": self._name,
            "hash": self._code_package_hash,
            "triggers": [x.serialize() for x in self._triggers],
        }

    @staticmethod
    @abstractmethod
    def deserialize(cached_config: dict) -> "Function":
        pass<|MERGE_RESOLUTION|>--- conflicted
+++ resolved
@@ -136,20 +136,16 @@
     def serialize(self) -> dict:
         pass
 
-<<<<<<< HEAD
-=======
     @staticmethod
     def deserialize(cached_config: dict) -> "Trigger":
         pass
 
 
->>>>>>> 03de569b
 """
     Abstraction base class for FaaS function. Contains a list of associated triggers
     and might implement non-trigger execution if supported by the SDK.
     Example: direct function invocation through AWS boto3 SDK.
 """
-
 
 class Function:
 
