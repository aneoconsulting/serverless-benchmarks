
import datetime
import json
import logging
import os
import requests
import time

import multiprocessing
from multiprocessing import pool
from multiprocessing.pool import ThreadPool
from typing import List

import boto3

from cache import cache
from CodePackage import CodePackage

def invoke(tid, idx, url, json_data):
    begin = datetime.datetime.now()
    headers = {'content-type': 'application/json'}
    with requests.post(url, headers=headers, json=json_data) as req:
        end = datetime.datetime.now()
        if req.status_code != 200:
            data = {
                'idx': idx,
                'begin': begin,
                'url': url,
                'code': req.status_code,
                'reason': req.reason
            }
            raise RuntimeError(
                ('Request {idx} at {begin} for {url} finished with status'
                 'code {code}! Reason: {reason}').format(**data)
            )
        body = json.loads(req.json()['body'])
        data = {
            'begin': begin.strftime('%s.%f'),
            'end': end.strftime('%s.%f'),
            'cold': body['is_cold'],
            'tid': tid,
            'duration': 0,
            'response': body
        }
        logging.info('Processed request! Tid: {tid} Start {begin} End {end} Cold? {cold} Duration {duration}'.format(**data))
        return data


class CloudExperiment:
    pass

class TimeWarmExperiment:
    pass

class ColdStartExperiment:

    def __init__(self, sleep_time, fname, invocations,
            process_id, thread_id, out_dir):
        self._sleep_time = sleep_time
        self._invocations = invocations
        self._out_dir = out_dir
        self._pid = process_id
        self._tid = thread_id
        self._fname = fname

    def test(self, tid, repetition, invocations, url, json_data):

        logging.info('P {} T {} Sleep {} F {} Url {}'.format(
            self._pid, self._tid, self._sleep_time, self._fname, url
        ))
        first_begin = datetime.datetime.now()
        first_data = invoke(tid, repetition, url, json_data)
        if not first_data['cold']:
            logging.error('First invocation not cold on time {t} rep {rep} pid {pid} tid {tid}'.format(t=self._sleep_time,rep=repetition,pid=self._pid,tid=self._tid))
            return {
                'idx': repetition,
                'sleep_time': self._sleep_time,
                'first_begin': first_begin.strftime('%s.%f'),
                'second_begin': 0,
                'first_result': first_data,
                'second_result': {}
            }

        # sleep
        time_spent = float(datetime.datetime.now().strftime('%s.%f')) - float(first_data['end'])
        seconds_sleep = self._sleep_time - time_spent
        time.sleep(seconds_sleep)

        # run again!
        second_begin = datetime.datetime.now()
        second_data = invoke(tid, repetition, url, json_data)
        return {
            'idx': repetition,
            'sleep_time': self._sleep_time,
            'first_begin': first_begin.strftime('%s.%f'),
            'second_begin': second_begin.strftime('%s.%f'),
            'first_result': first_data,
            'second_result': second_data
        }

def run(repetitions, urls, fnames, sleep_times, input_data,
        invocations, process_id, out_dir):
  
    threads=len(urls)
    # wait before starting 
    b = multiprocessing.Semaphore(invocations)
    b.acquire()

    final_results = []
    with ThreadPool(threads) as pool:
        results = []
        for idx, url in reversed(list(enumerate(urls))):
        #for idx, url in enumerate(urls):
            exp = ColdStartExperiment(sleep_times[idx], fnames[idx],
                    invocations, process_id, idx, out_dir)
            results.append(
                pool.apply_async(exp.test, args=(idx, repetitions, invocations, url, input_data))
            )
            time.sleep(10.091)
            #time.sleep(0.091)
        final_results = [result.get() for result in results]
    return final_results

class ExperimentRunner:

    def __init__(self,
            config_file: str,
            invocations: int,
            repetitions: int,
            sleep_time: int,
            memory: int,
            times_begin_idx: int,
            times_end_idx: int,
            benchmark: str,
            output_dir: str,
            language: str,
            input_config: dict,
            experiment_config: dict,
            code_package: CodePackage,
            deployment_client, cache_client: cache):
        cached_f, path = cache_client.get_function(
                deployment=deployment_client.name,
                benchmark=benchmark,
                language=language
        )
        #url = cached_f['url']
        #invoke(0, url, input_config)
        function_names = []
        fname = cached_f['name']
        timeout = 850
        #times = [1, 2, 5]
        input_config['sleep'] = sleep_time

        times = [1, 2, 4, 8, 15, 30, 60, 120, 180, 240, 300, 360, 480, 600, 720, 900, 1080, 1200, 420, 540,660,780,840,960,1020,1140,1260,1320]
        #times = [360, 480, 600, 720, 900, 1080, 1200]
        if False:
            invoc_begin=1
            invoc_end=21
            name = 'experiment_1'
            times = times[times_begin_idx:times_end_idx+1]
            logging.info('Work on times {}'.format(times))
            urls_config = json.load(open('/users/mcopik/projects/serverless-benchmarks/serverless-benchmarks/{}_20.experiment'.format(name), 'r'))
            for invoc in range(invoc_begin, invoc_end):
                for t in times:
                    function_names.append('{}_{}_{}_{}_{}'.format(fname, memory, sleep_time, invoc, t))
            deployment_client.delete_function(function_names)
            #urls = function_names
            URLS = {}
            for invoc in range(invoc_begin, invoc_end):
                function_names = []
                for t in times:
                    function_names.append('{}_{}_{}_{}_{}'.format(fname, memory, sleep_time, invoc, t))
                logging.info(function_names)

                api_id = urls_config[str(invoc)]['restApiId']
                api_name = urls_config[str(invoc)]['restApi']
                #api_name = '{}_{}_{}'.format(fname, memory, invoc)

                urls, api_id = deployment_client.create_function_copies(function_names, api_name, memory, timeout, code_package, experiment_config, api_id)
                #URLS[invoc] = {'names': function_names, 'urls': urls, 'restApi': '{}_{}_{}'.format(fname, memory, invocations), 'restApiId': api_id }

                urls_config[str(invoc)]['names'].extend(function_names)
                urls_config[str(invoc)]['urls'].extend(urls)

                json.dump(urls_config, open('{}_{}.experiment'.format(name, invoc), 'w'), indent=2)
            return
        else:
            name = 'experiment_1'
            urls_config = json.load(open(config_file))
            urls = urls_config[str(invocations)]['urls']
            urls = urls[times_begin_idx:times_end_idx+1]
            times = times[times_begin_idx:times_end_idx+1]
            logging.info('Work on times {}'.format(times))
            logging.info('Work on urls {}'.format(urls))
           
            function_names = urls_config[str(invocations)]['names']
            function_names = function_names[times_begin_idx:times_end_idx+1]
            #for t in times:
                #function_names.append('{}_{}_{}_{}_{}'.format(fname, memory, 1, invocations, t))
                #function_names.append('{}_{}_{}_{}_{}'.format(fname, 128, 1, invocations, t))
        idx = 0
        json_results = [[]] * len(times)
        json_results = {}
        for t in times:
            json_results[t] = []
        logging.info('Running functions {}'.format(function_names))
        logging.info('Using urls {}'.format(urls)) 

        # Make sure it's cold and update memory
        deployment_client.start_lambda()
        for idx, fname in enumerate(function_names):
            while True:
                try: 
                    deployment_client.client.update_function_configuration(
                        FunctionName=fname,
                        Timeout=timeout,
                        MemorySize=memory+128
                    )
                    logging.info('Updated {} to timeout {}'.format(function_names[idx], timeout))
                    break
                except Exception as e:
                    logging.info('Repeat update...')
                    logging.info(e)
                    continue
        time.sleep(30)
        for idx, fname in enumerate(function_names):
            while True:
                try: 
                    deployment_client.client.update_function_configuration(
                        FunctionName=fname,
                        Timeout=timeout,
                        MemorySize=memory
                    )
                    logging.info('Updated {} to timeout {}'.format(function_names[idx], timeout))
                    break
                except Exception as e:
                    logging.info('Repeat update...')
                    logging.info(e)
                    continue
        logging.info('Start {} invocations with {} times'.format(invocations, len(times)))
        idx = 0
        fname = 'results_{invocations}_{repetition}_{memory}_{sleep}.json'.format(
                invocations=invocations,
                repetition=repetitions,
                memory=memory,
                sleep=sleep_time
        )
        with multiprocessing.Pool(processes=invocations) as pool:
            time.sleep(15)
            while idx < repetitions:
                for i, t in enumerate(times):
                    json_results[t].append([])
                results = []
                for i in range(0, invocations):
                    results.append(
                        pool.apply_async(run, args=(idx,
                            urls, function_names, times, input_config, invocations,
                            i, output_dir))
                    )
                for result in results:
                    ret = result.get()
                    for i, val in enumerate(ret):
                        json_results[times[i]][-1].append(val)
                logging.info('Finished iteration {}'.format(idx))
                idx += 1
                for fname in function_names:
                    deployment_client.client.update_function_configuration(
                        FunctionName=fname,
                        Timeout=timeout + idx,
                        MemorySize=memory+128
                    )
                time.sleep(30)
                for fname in function_names:
                    deployment_client.client.update_function_configuration(
                        FunctionName=fname,
                        Timeout=timeout,
                        MemorySize=memory
                    )
                    logging.info('Updated {} to timeout {}'.format(fname, timeout+idx))
                logging.info('Dumped data')
                results = {
                    'invocations': invocations,
                    'repetition': repetitions,
                    'wait_times': times,
                    'sleep_time': sleep_time,
                    'memory': memory,
                    'results': json_results
                }
                json.dump(results, open(os.path.join(output_dir, fname), 'w'), indent=2)
        logging.info('Done!')
        #deployment_client.delete_function(function_names)
        #threads=10
        #futures = []
        #with concurrent.futures.ThreadPoolExecutor(max_workers=threads) as executor:
        #    for idx in range(0, threads):
        #        futures.append(executor.submit(invoke, idx, url, input_config))
        #self._pool = Pool(5)
        #print(cached_f)

def invoke_f(url, json_data):
    begin = datetime.datetime.now()
    headers = {'content-type': 'application/json'}
    with requests.post(url, headers=headers, json=json_data) as req:
        end = datetime.datetime.now()
        if req.status_code != 200:
            data = {
                'idx': idx,
                'begin': begin,
                'url': url,
                'code': req.status_code,
                'reason': req.reason
            }
            raise RuntimeError(
                ('Request {idx} at {begin} for {url} finished with status'
                 'code {code}! Reason: {reason}').format(**data)
            )
        body = json.loads(req.json()['body'])
        data = {
            'begin': begin.strftime('%s.%f'),
            'end': end.strftime('%s.%f'),
            'cold': body['is_cold'],
            'duration': 0,
            'response': body
        }
        logging.info('Processed request! Start {begin} End {end} Cold? {cold} Duration {duration}'.format(**data))
        return data

def run(pid, invocations, url, input_data):

    # wait before starting 
    b = multiprocessing.Semaphore(invocations)
    b.acquire()

    attempts = []
    logging.info('P {} Url {}'.format(pid, url))
    begin = datetime.datetime.now()
    first_data = invoke_f(url, input_data)
    end = datetime.datetime.now()
    attempts.append({
        'begin': begin.strftime('%s.%f'),
        'end': end.strftime('%s.%f'),
        'result': first_data,
        'correct': True
        })
    if not first_data['cold']:
        logging.error('First invocation not cold on pid {pid}'.format(pid=pid))
        attempts[0]['correct'] = False
        return attempts
    logging.info('Processed first request {pid}'.format(pid=pid))
    time.sleep(5)
    b = multiprocessing.Semaphore(invocations)
    b.acquire()

    # run again!
    begin = datetime.datetime.now()
    second_data = invoke_f(url, input_data)
    end = datetime.datetime.now()
    logging.info('Processed second request {pid}'.format(pid=pid))
    attempts.append({
        'begin': begin.strftime('%s.%f'),
        'end': end.strftime('%s.%f'),
        'result': second_data,
        'correct': True
    })
    return attempts


def run_burst_experiment(
        config_file: str,
        invocations: int,
        memories: List[int],
        repetitions: int,
        benchmark: str,
        output_dir: str,
        language: str,
        input_config: dict,
        experiment_config: dict,
        deployment_client, cache_client: cache,
        additional_cfg):
    cached_f, path = cache_client.get_function(
            deployment=deployment_client.name,
            benchmark=benchmark,
            language=language
    )
    if 'invoke_url' in cached_f:
        cached_url = cached_f['invoke_url']
    elif 'url' in cached_f:
        cached_url = cached_f['url']
    else:
        raise RuntimeError()
    fname = cached_f['name']
    logging.info('Function {} URL {}'.format(fname, cached_url))

    # Make sure it's cold and update memory to new rquired
    timeout = 840

    for memory in memories:

        deployment_client.start_lambda()
        while True:
            try:
                mem_change = memory + 512 if memory < 2048 else memory - 512
                deployment_client.client.update_function_configuration(
                    FunctionName=fname,
                    Timeout=timeout,
<<<<<<< HEAD
                    MemorySize=mem_change
                )
                logging.info('Updated {} to timeout {} mem {}'.format(function_names[idx], timeout, mem_change))
=======
                    MemorySize=mem_change,
                )
                logging.info('Updated {} to timeout {} mem {}'.format(fname, timeout, mem_change))
>>>>>>> 484f53e0
                break
            except Exception as e:
                logging.info('Repeat update...')
                logging.info(e)
                continue
        time.sleep(30)
        while True:
            try: 
                deployment_client.client.update_function_configuration(
                    FunctionName=fname,
                    Timeout=timeout,
                    MemorySize=memory
                )
<<<<<<< HEAD
                logging.info('Updated {} to timeout {} memory {}'.format(function_names[idx], timeout, memory))
=======
                logging.info('Updated {} to timeout {} memory {}'.format(fname, timeout, memory))
>>>>>>> 484f53e0
                break
            except Exception as e:
                logging.info('Repeat update...')
                logging.info(e)
                continue
<<<<<<< HEAD
=======
        time.sleep(30)
>>>>>>> 484f53e0
        logging.info('Start {} invocations mem {} '.format(invocations, memory))
        idx = 0
        result_file = 'results_{benchmark}_{invocations}_{repetition}_{memory}.json'.format(
                benchmark=benchmark,
                invocations=invocations,
                repetition=repetitions,
                memory=memory,
        )
        full_results = {'cold': [], 'warm': []}
        with multiprocessing.Pool(processes=invocations) as pool:
            #time.sleep(15)
            #while idx < repetitions:
                #for i, t in enumerate(times):
                #    json_results[t].append([])
<<<<<<< HEAD
                results = []
                for i in range(0, invocations):
                    results.append(
                        pool.apply_async(run, args=(idx, invocations, cached_url, input_config))
                    )
                for result in results:
                    ret = result.get()
                    full_results['cold'].append(ret)
                    #for i, val in enumerate(ret):
                    #    json_results[times[i]][-1].append(val)
                logging.info('Finished cold iteration {}'.format(idx))
                results = []
                for i in range(0, invocations):
                    results.append(
                        pool.apply_async(run, args=(idx, invocations, cached_url, input_config))
                    )
                for result in results:
                    ret = result.get()
                    full_results['warm'].append(ret)
                logging.info('Finished cold iteration {}'.format(idx))
                idx += 1
=======
            begin = datetime.datetime.now()
            results = []
            for i in range(0, invocations):
                results.append(
                    pool.apply_async(run, args=(idx, invocations, cached_url, input_config))
                )
            for result in results:
                ret = result.get()
                full_results['cold'].append(ret)
                #for i, val in enumerate(ret):
                #    json_results[times[i]][-1].append(val)
            end = datetime.datetime.now()
            logging.info('Finished iteration {}'.format(idx))
            idx += 1
                #results = []
                #for i in range(0, invocations):
                #    logging.info('Launch warm {}'.format(i))
                #    results.append(
                #        pool.apply_async(run, args=(idx, invocations, cached_url, input_config))
                #    )
                #    time.sleep(1)
                #for result in results:
                #    ret = result.get()
                #    full_results['warm'].append(ret)
>>>>>>> 484f53e0
                #idx += 1
                #for fname in function_names:
                #    deployment_client.client.update_function_configuration(
                #        FunctionName=fname,
                #        Timeout=timeout + idx,
                #        MemorySize=memory+128
                #    )
                #time.sleep(30)
                #for fname in function_names:
                #    deployment_client.client.update_function_configuration(
                #        FunctionName=fname,
                #        Timeout=timeout,
                #        MemorySize=memory
                #    )
                #    logging.info('Updated {} to timeout {}'.format(fname, timeout+idx))
                #logging.info('Dumped data')
            results = {
                'begin': begin.strftime('%s.%f'),
                'end': end.strftime('%s.%f'),
                'function_name': fname,
                'repetition': repetitions,
                'memory': memory,
                'results': full_results,
                'config': additional_cfg
            }
            json.dump(results, open(os.path.join(output_dir, result_file), 'w'), indent=2)
        logging.info('Done {}!'.format(memory))<|MERGE_RESOLUTION|>--- conflicted
+++ resolved
@@ -403,15 +403,9 @@
                 deployment_client.client.update_function_configuration(
                     FunctionName=fname,
                     Timeout=timeout,
-<<<<<<< HEAD
-                    MemorySize=mem_change
-                )
-                logging.info('Updated {} to timeout {} mem {}'.format(function_names[idx], timeout, mem_change))
-=======
                     MemorySize=mem_change,
                 )
                 logging.info('Updated {} to timeout {} mem {}'.format(fname, timeout, mem_change))
->>>>>>> 484f53e0
                 break
             except Exception as e:
                 logging.info('Repeat update...')
@@ -425,20 +419,13 @@
                     Timeout=timeout,
                     MemorySize=memory
                 )
-<<<<<<< HEAD
-                logging.info('Updated {} to timeout {} memory {}'.format(function_names[idx], timeout, memory))
-=======
                 logging.info('Updated {} to timeout {} memory {}'.format(fname, timeout, memory))
->>>>>>> 484f53e0
                 break
             except Exception as e:
                 logging.info('Repeat update...')
                 logging.info(e)
                 continue
-<<<<<<< HEAD
-=======
         time.sleep(30)
->>>>>>> 484f53e0
         logging.info('Start {} invocations mem {} '.format(invocations, memory))
         idx = 0
         result_file = 'results_{benchmark}_{invocations}_{repetition}_{memory}.json'.format(
@@ -453,29 +440,6 @@
             #while idx < repetitions:
                 #for i, t in enumerate(times):
                 #    json_results[t].append([])
-<<<<<<< HEAD
-                results = []
-                for i in range(0, invocations):
-                    results.append(
-                        pool.apply_async(run, args=(idx, invocations, cached_url, input_config))
-                    )
-                for result in results:
-                    ret = result.get()
-                    full_results['cold'].append(ret)
-                    #for i, val in enumerate(ret):
-                    #    json_results[times[i]][-1].append(val)
-                logging.info('Finished cold iteration {}'.format(idx))
-                results = []
-                for i in range(0, invocations):
-                    results.append(
-                        pool.apply_async(run, args=(idx, invocations, cached_url, input_config))
-                    )
-                for result in results:
-                    ret = result.get()
-                    full_results['warm'].append(ret)
-                logging.info('Finished cold iteration {}'.format(idx))
-                idx += 1
-=======
             begin = datetime.datetime.now()
             results = []
             for i in range(0, invocations):
@@ -500,7 +464,6 @@
                 #for result in results:
                 #    ret = result.get()
                 #    full_results['warm'].append(ret)
->>>>>>> 484f53e0
                 #idx += 1
                 #for fname in function_names:
                 #    deployment_client.client.update_function_configuration(
